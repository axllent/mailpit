# Changelog

Notable changes to Mailpit will be documented in this file.

<<<<<<< HEAD
=======
## [v1.5.0]

### API
- Return received datetime when message does not contain a date header

### Bugfix
- Fix JavaScript error when adding the first tag manually

### Feature
- OpenAPI / Swagger schema
- Download raw message, HTML/text body parts or attachments via single button
- Rename SSL to TLS, add deprecation warnings to flags & ENV variables referring to SSL
- Options to support auth without STARTTLS, and accept any login
- Option to use message dates as received dates (new messages only)


>>>>>>> 62cf75f8
## [v1.4.0]

### API
- Return received datetime when message does not contain a date header

### Feature
- Rename SSL to TLS, add deprecation warnings to flags & ENV variables referring to SSL
- Options to support auth without STARTTLS, and accept any login
- Option to use message dates as received dates (new messages only)


## [v1.3.11]

### Docker
- Expose default ports (1025/tcp 8025/tcp)

### Feature
- Expand custom webroot path to include a-z A-Z 0-9 _ . - and /


## [v1.3.10]

### Bugfix
- Fix search with existing emails

### Libs
- Update node modules


## [v1.3.9]

### Feature
- Add Cc and Bcc search filters

### Libs
- Update node modules
- Update Go modules

### Pull Requests
- Merge pull request [#44](https://github.com/axllent/mailpit/issues/44) from axllent/dependabot/github_actions/wangyoucao577/go-release-action-1.36
- Merge pull request [#43](https://github.com/axllent/mailpit/issues/43) from axllent/dependabot/github_actions/docker/build-push-action-4
- Merge pull request [#55](https://github.com/axllent/mailpit/issues/55) from axllent/dependabot/go_modules/golang.org/x/image-0.5.0
- Merge pull request [#42](https://github.com/axllent/mailpit/issues/42) from shizunge/dependabot


## [v1.3.8]

### Bugfix
- Restore notification icon

### UI
- Compress SVG icons


## [v1.3.7]

### Feature
- Add Kubernetes API health (livez/readyz) endpoints

### Libs
- Upgrade to esbuild 0.17.5


## [v1.3.6]

### Bugfix
- Correctly index missing 'From' header in database

### Libs
- Update node modules
- Update go modules


## [v1.3.5]

### Bugfix
- Include HTML link text in search data


## [v1.3.4]

### Bugfix
- Allow tags to be set from MP_TAG environment


## [v1.3.3]

### Bugfix
- Allow tags to be set from MP_TAG environment


## [v1.3.2]

### Build
- Temporarily disable arm (32) Docker build


## [v1.3.1]

### Bugfix
- Append trailing slash to custom webroot for UI & API

### Libs
- Upgrade esbuild & axios

### UI
- Rename "results" to "result" when singular message returned


## [v1.3.0]

### Build
- Remove duplicate bootstrap CSS

### Libs
- Update go modules
- Update node modules


## [v1.2.9]

### Bugfix
- Delay 200ms to set `target="_blank"` for all rendered email links


## [v1.2.8]

### Bugfix
- Return empty arrays rather than null for message To, CC, BCC, Inlines & Attachments

### Feature
- Message tags and auto-tagging


## [v1.2.7]

### Feature
- Allow custom webroot


## [v1.2.6]

### API
- Provide structs of API v1 responses for use in client code

### Libs
- Update go modules
- Update node modules


## [1.2.5]

### UI
- Broadcast "delete all" action to reload all connected clients
- Load first page if paginated list returns 0 results
- Theme changes
- Bump build action to use node 18


## [1.2.4]

### Bugfix
- Fix mail download link


## [1.2.3]

### API
- Add limit and start parameters to search

### UI
- Prevent double message index request on websocket connect


## [1.2.2]

### API
- Add API endpoint to return message headers

### Libs
- Update go modules

### Testing
- Add API test for raw & message headers


## [1.2.1]

### UI
- Update frontend modules
- Add about app modal with version update notification


## [1.2.0]

### Feature
- Add REST API

### Testing
- Add API tests

### UI
- Changes to use new data API
- Hide delete all / mark all read in message view


## [1.1.7]

### Fix
- Normalize running binary name detection (Windows)


## [1.1.6]

### Fix
- Workaround for Safari source matching bug blocking event listener

### UI
- Add documentation link (wiki)


## [1.1.5]

### Build
- Switch to esbuild-sass-plugin

### UI
- Support for inline images using filenames instead of cid


## [1.1.4]

### Feature
- Add --quiet flag to display only errors

### Security
- Add restrictive HTTP Content-Security-Policy

### UI
- Minor UI color change & unread count position adjustment
- Add favicon unread message counter
- Remove left & right borders (message list)


## [1.1.3]

### Fix
- Update message download link


## [1.1.2]

### UI
- Allow reverse proxy subdirectories


## [1.1.1]

### UI
- Attachment icons and image thumbnails


## [1.1.0]

### UI
- HTML source & highlighting
- Add previous/next message links


## [1.0.0]

### Feature
- Multiple message selection for group actions using shift/ctrl click
- Search parser improvements

### Feature
- Search parser improvements

### UI
- Post data using 'application/json'
- Display unknown recipients as as `Undisclosed recipients`
- Update frontend modules & esbuild
- Update frontend modules & esbuild


## [1.0.0-beta1]

### BREAKING CHANGE

This release includes a major backend storage change (SQLite) that will render any previously-saved messages useless. Please delete old data to free up space. For more information see https://github.com/axllent/mailpit/issues/10

### Feature
- Switch backend storage to use SQLite

### UI
- Resize preview iframe on load


## [0.1.5]

### Feature
- Improved message search - any order & phrase quoting

### UI
- Change breakpoints for mobile view of messages
- Resize iframes with viewport resize


## [0.1.4]

### Feature
- Email compression in storage

### Testing
- Enable testing on feature branches
- Database total/unread statistics tests

### UI
- Mobile compatibility improvements & functionality


## [0.1.3]

### Feature
- Mark all messages as read

### UI
- Better error handling when connection to server is broken
- Add reset search button
- Minor UI tweaks
- Update pagination values when new mail arrives when not on first page

### Pull Requests
- Merge pull request [#6](https://github.com/axllent/mailpit/issues/6) from KaptinLin/develop


## [0.1.2]

### Feature
- Optional browser notifications (HTTPS only)

### Security
- Don't allow tar files containing a ".."
- Sanitize mailbox names
- Use strconv.Atoi() for safe string to int conversions


## [0.1.1]

### Bugfix
- Fix env variable for MP_UI_SSL_KEY


## [0.1.0]

### Feature
- SMTP STARTTLS & SMTP authentication support


## [0.0.9]

### Bugfix
- Include read status in search results

### Feature
- HTTPS option for web UI

### Testing
- Memory & physical database tests


## [0.0.8]

### Bugfix
- Fix total/unread count after failed message inserts

### UI
- Add project links to help in CLI


## [0.0.7]

### Bugfix
- Command flag should be `--auth-file`


## [0.0.6]

### Bugfix
- Disable CGO when building multi-arch binaries


## [0.0.5]

### Feature
- Basic authentication support


## [0.0.4]

### Bugfix
- Update to clover-v2.0.0-alpha.2 to fix sorting

### Tests
- Add search tests

### UI
- Add date to console log
- Add space in To fields
- Cater for messages without From email address
- Minor UI & logging changes
- Add space in To fields
- cater for messages without From email address


## [0.0.3]

### Bugfix
- Update to clover-v2.0.0-alpha.2 to fix sorting


## [0.0.2]

### Feature
- Unread statistics


<|MERGE_RESOLUTION|>--- conflicted
+++ resolved
@@ -2,8 +2,6 @@
 
 Notable changes to Mailpit will be documented in this file.
 
-<<<<<<< HEAD
-=======
 ## [v1.5.0]
 
 ### API
@@ -20,7 +18,6 @@
 - Option to use message dates as received dates (new messages only)
 
 
->>>>>>> 62cf75f8
 ## [v1.4.0]
 
 ### API
@@ -445,6 +442,4 @@
 ## [0.0.2]
 
 ### Feature
-- Unread statistics
-
-
+- Unread statistics