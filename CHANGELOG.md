--- conflicted
+++ resolved
@@ -2,8 +2,6 @@
 
 Notable changes to Mailpit will be documented in this file.
 
-<<<<<<< HEAD
-=======
 ## [v1.24.0]
 
 ### Feature
@@ -17,7 +15,6 @@
 - Update Go dependencies
 
 
->>>>>>> 01961300
 ## [v1.23.2]
 
 ### Chore
@@ -1765,6 +1762,4 @@
 ## [0.0.2]
 
 ### Feature
-- Unread statistics
-
-
+- Unread statistics