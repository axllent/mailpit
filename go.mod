--- conflicted
+++ resolved
@@ -27,11 +27,7 @@
 	golang.org/x/text v0.23.0
 	golang.org/x/time v0.11.0
 	gopkg.in/yaml.v3 v3.0.1
-<<<<<<< HEAD
-	modernc.org/sqlite v1.36.1
-=======
 	modernc.org/sqlite v1.36.3
->>>>>>> 01961300
 )
 
 require (
